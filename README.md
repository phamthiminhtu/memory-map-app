# memory-map-app

**Note**: This repository was developed with the assistance of Claude Code and Cursor.

## Goals
Play around with unstructured data processing using vector databases (ChromaDB), multimodal embedding models and interactive web interfaces for memory retrieval with natural language.

## Idea

A personal memory mapping application that helps you organize and retrieve your memories (diary entries or photos) using AI-powered semantic search.

<<<<<<< HEAD
=======
## Usage

1. Add memories through the web interface
2. Search for memories using natural language

## Features to implement
1. Own your data! Host it in your own drive/ storage
2. View memory connections and relationships
3. Export and backup your memories

## Technology Stack

### Core Technologies
- **Vector Database**: [ChromaDB](https://www.trychroma.com/) - Efficient storage and retrieval of high-dimensional embeddings
- **MCP Python**: [MCP Python](https://github.com/modelcontextprotocol/python-sdk) - MCP Server to interact with MCP Clients (Claude Desktop for this project)
- **Web Framework**: [Streamlit](https://streamlit.io/) - Interactive Python web interface
- **Deep Learning Framework**: [PyTorch](https://pytorch.org/) - Neural network operations and model inference


### Embedding Models
- **Image Embeddings**: [OpenAI CLIP](https://github.com/openai/CLIP) (ViT-B/32) - Vision-language model for image understanding and cross-modal search
- **Text Embeddings**: [Sentence Transformers](https://www.sbert.net/) (all-MiniLM-L6-v2) - Semantic text embeddings optimized for similarity search

### Architecture Highlights
- **Multimodal Search**: Unified retrieval system across text and images
- **Semantic Similarity**: Cosine similarity-based ranking for relevant results
- **Persistent Storage**: ChromaDB collections with automatic embedding generation
- **Modular Design**: Separate loaders for different data types (text, images)

>>>>>>> 6242fc0a
## Features

- Upload and process text and images
- Generate semantic embeddings for memories
- Search through memories using natural language
- MCP Server Integration: Expose memory search to AI tools via Model Context Protocol
- Agentic Flow: LLM tool selection for complex queries
  - Date-aware memory synthesis
  - Chronological timeline creation
  - Automatic text/image search combination
  - Narrative story generation from memories



## Roadmap - future features

- Own your data! Host it in your own drive/ storage. Connect Claude Desktop with Google Drive to host data (instead of using local file system). The flow becomes: user inputs memories (text/ photo) -> Claude Desktop chooses tool to use (upload_memory in this case) -> data is uploaded to user's Google Drive.
- Neuroscience knowledge integration: search web for related / fun neuroscience facts related to the memories retrieved.
- Agentic flow has many levels, currently this project is at level 2. Aim for more sophisticated workflow in the future.
  - Level 1: Rule-based
  - Level 2: LLM tool selection: ```User input → LLM analyzes → Selects best tool → Executes → Output```
  - Level 3: Multi-step reasoning: ```User input → LLM plans → Calls tool A → Analyzes result → Calls tool B → Synthesizes → Output```
  - Level 4: Autonomous Agents: ```User goal → Agent plans → Executes tools → Evaluates → Re-plans → Repeats until goal met```



## Technology Stack

### Core Technologies
- **Vector Database**: [ChromaDB](https://www.trychroma.com/) - Efficient storage and retrieval of high-dimensional embeddings
- **MCP Python**: [MCP Python](https://github.com/modelcontextprotocol/python-sdk) - MCP Server to interact with MCP Clients (Claude Desktop for this project)
- **Web Framework**: [Streamlit](https://streamlit.io/) - Interactive Python web interface
- **Deep Learning Framework**: [PyTorch](https://pytorch.org/) - Neural network operations and model inference


### Embedding Models
- **Image Embeddings**: [OpenAI CLIP](https://github.com/openai/CLIP) (ViT-B/32) - Vision-language model for image understanding and cross-modal search
- **Text Embeddings**: [Sentence Transformers](https://www.sbert.net/) (all-MiniLM-L6-v2) - Semantic text embeddings optimized for similarity search

### Architecture Highlights
- **Multimodal Search**: Unified retrieval system across text and images
- **Semantic Similarity**: Cosine similarity-based ranking for relevant results
- **Persistent Storage**: ChromaDB collections with automatic embedding generation
- **Modular Design**: Separate loaders for different data types (text, images)

## Setup

### Quick Setup Options

- Option 1: Run the automated setup script
```bash
./scripts/setup.sh
```

- Option 2: Use the Makefile
```bash
# Option 2: Use the Makefile
make install
```

Details at: [Getting started](https://github.com/phamthiminhtu/memory-map-app/blob/master/docs/setup/get_started.md)

### MCP Server Setup

Please refer to [MCP Server setup](https://github.com/phamthiminhtu/memory-map-app/blob/master/docs/setup/mcp_server.md) for more details.<|MERGE_RESOLUTION|>--- conflicted
+++ resolved
@@ -9,8 +9,6 @@
 
 A personal memory mapping application that helps you organize and retrieve your memories (diary entries or photos) using AI-powered semantic search.
 
-<<<<<<< HEAD
-=======
 ## Usage
 
 1. Add memories through the web interface
@@ -40,7 +38,6 @@
 - **Persistent Storage**: ChromaDB collections with automatic embedding generation
 - **Modular Design**: Separate loaders for different data types (text, images)
 
->>>>>>> 6242fc0a
 ## Features
 
 - Upload and process text and images
